--- conflicted
+++ resolved
@@ -978,7 +978,24 @@
 
 end subroutine <prefix>geqrf
 
-<<<<<<< HEAD
+subroutine <prefix>geqrf_lwork(m,n,a,tau,work,lwork,info)
+    ! work, info = geqrf_lwork(m, n)
+    ! Calculate the optimal size of the ?geqrf work array.
+
+    fortranname <prefix>geqrf
+    callstatement (*f2py_func)(&m,&n,&a,&m,&tau,&work,&lwork,&info)
+    callprotoargument int*,int*,<ctype>*,int*,<ctype>*,<ctype>*,int*,int*
+
+    integer intent(in), check(m > 0) :: m
+    integer intent(in), check(n > 0) :: n
+    <ftype> intent(hide) :: a
+    <ftype> intent(hide) :: tau
+    <ftype> intent(out) :: work
+    integer intent(hide) :: lwork = -1
+    integer intent(out) :: info
+
+end subroutine <prefix>geqrf_lwork
+
 subroutine <prefix>geqrfp(m,n,a,lda,tau,work,lwork,info)
     ! qr,tau,work,info = geqrfp(a,lwork=3*n,overwrite_a=0)
     ! DGEQR2P computes a QR factorization of a real M-by-N matrix A:
@@ -1012,20 +1029,11 @@
 
     fortranname <prefix>geqrfp
     callstatement (*f2py_func)(&m,&n,&a,&lda,&tau,&work,&lwork,&info)
-=======
-subroutine <prefix>geqrf_lwork(m,n,a,tau,work,lwork,info)
-    ! work, info = geqrf_lwork(m, n)
-    ! Calculate the optimal size of the ?geqrf work array.
-
-    fortranname <prefix>geqrf
-    callstatement (*f2py_func)(&m,&n,&a,&m,&tau,&work,&lwork,&info)
->>>>>>> 89d5349b
     callprotoargument int*,int*,<ctype>*,int*,<ctype>*,<ctype>*,int*,int*
 
     integer intent(in), check(m > 0) :: m
     integer intent(in), check(n > 0) :: n
     <ftype> intent(hide) :: a
-<<<<<<< HEAD
     integer intent(hide) :: lda = m
     <ftype> intent(hide) :: tau
     <ftype> intent(out) :: work
@@ -1033,14 +1041,6 @@
     integer intent(out) :: info
 
 end subroutine <prefix>geqrfp_lwork
-=======
-    <ftype> intent(hide) :: tau
-    integer intent(hide) :: lwork = -1
-    <ftype> intent(out) :: work
-    integer intent(out) :: info
-
-end subroutine <prefix>geqrf_lwork
->>>>>>> 89d5349b
 
 subroutine <prefix>gerqf(m,n,a,tau,work,lwork,info)
    ! rq_a,tau,work,info = gerqf(a,lwork=3*n,overwrite_a=0)
