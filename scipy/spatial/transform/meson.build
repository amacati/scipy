--- conflicted
+++ resolved
@@ -19,10 +19,7 @@
 py3.install_sources([
     '__init__.py',
     '_rigid_transform.py',
-<<<<<<< HEAD
-=======
     '_rotation.py',
->>>>>>> b641ceb1
     '_rotation_groups.py',
     '_rotation_spline.py',
     '_rotation_xp.py',
